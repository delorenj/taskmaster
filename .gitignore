--- conflicted
+++ resolved
@@ -63,24 +63,4 @@
 dev-debug.log
 
 # NPMRC
-<<<<<<< HEAD
-.npmrc
-
-**/.claude/settings.local.json
-
-# Added by Claude Task Master
-# Editor directories and files
-.idea
-.vscode
-*.suo
-*.ntvs*
-*.njsproj
-*.sln
-*.sw?
-# OS specific
-# Task files
-tasks.json
-tasks/ 
-=======
-.npmrc
->>>>>>> 293b59ba
+.npmrc